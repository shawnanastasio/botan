--- conflicted
+++ resolved
@@ -413,12 +413,7 @@
 
    X509_DN dn;
 
-<<<<<<< HEAD
    for(auto i = names.begin(); i != names.end(); ++i)
-=======
-   std::multimap<std::string, std::string>::iterator i;
-   for(i = names.begin(); i != names.end(); ++i)
->>>>>>> 41da07c0
       dn.add_attribute(i->first, i->second);
 
    return dn;
@@ -432,7 +427,6 @@
    auto names = info.search_for(
       [](const std::string& key, const std::string&)
       {
-<<<<<<< HEAD
          return (key == "RFC822" ||
                  key == "DNS" ||
                  key == "URI" ||
@@ -442,32 +436,6 @@
    AlternativeName alt_name;
 
    for(auto i = names.begin(); i != names.end(); ++i)
-=======
-      public:
-         bool operator()(const std::string& key, const std::string&) const
-            {
-            for(size_t i = 0; i != matches.size(); ++i)
-               if(key.compare(matches[i]) == 0)
-                  return true;
-            return false;
-            }
-
-         AltName_Matcher(const std::string& match_any_of)
-            {
-            matches = split_on(match_any_of, '/');
-            }
-      private:
-         std::vector<std::string> matches;
-      };
-
-   std::multimap<std::string, std::string> names =
-      info.search_with(AltName_Matcher("RFC822/DNS/URI/IP"));
-
-   AlternativeName alt_name;
-
-   std::multimap<std::string, std::string>::iterator i;
-   for(i = names.begin(); i != names.end(); ++i)
->>>>>>> 41da07c0
       alt_name.add_attribute(i->first, i->second);
 
    return alt_name;
